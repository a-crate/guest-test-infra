package storageperf

import (
	"bytes"
	"context"
	"encoding/json"
	"fmt"
	"os"
	"os/exec"
	"runtime"
	"strconv"
	"strings"
	"testing"

	"github.com/GoogleCloudPlatform/guest-test-infra/imagetest"
	"github.com/GoogleCloudPlatform/guest-test-infra/imagetest/utils"
)

// PerformanceTargets is a structure which stores the expected iops for each operation. This is used as a value in a map from machine type to performance targets
type PerformanceTargets struct {
	randReadIOPS  float64
	randWriteIOPS float64
	seqReadBW     float64
	seqWriteBW    float64
}

const (
	vmName = "vm"
	// iopsErrorMargin allows for a small difference between iops found in the test and the iops value listed in public documentation.
	iopsErrorMargin = 0.85
	bootdiskSizeGB  = 50
	bytesInMB       = 1048576
	mountDiskName   = "hyperdisk"
	fioCmdNameLinux = "fio"
	// constant from the fio docs to convert bandwidth to bw_bytes:
	// https://fio.readthedocs.io/en/latest/fio_doc.html#json-output
	fioBWToBytes = 1024
	// The fixed gcs location where fio.exe is stored.
	fioWindowsGCS = "gs://gce-image-build-resources/windows/fio.exe"
	// The local path on the test VM where fio is stored.
	fioWindowsLocalPath = "C:\\fio.exe"
	// constants for the mode of running the test
	randRead  = "randread"
	randWrite = "randwrite"
	seqRead   = "read"
	seqWrite  = "write"
	// Guest Attribute constants for storing the expected iops and disk type
	diskTypeAttribute  = "diskType"
	randReadAttribute  = "randRead"
	randWriteAttribute = "randWrite"
	seqReadAttribute   = "seqRead"
	seqWriteAttribute  = "seqWrite"
	// disk size varies due to performance limits per GB being different for disk types
	diskSizeGBAttribute = "diskSizeGB"
	// this excludes the filename=$TEST_DIR and filesize=$SIZE_IN_GB fields, which should be manually added to the string
	fillDiskCommonOptions   = "--name=fill_disk --direct=1 --verify=0 --randrepeat=0 --bs=128K --iodepth=64 --rw=randwrite --iodepth_batch_submit=64  --iodepth_batch_complete_max=64"
	commonFIORandOptions    = "--name=write_iops_test --filesize=500G --numjobs=1 --time_based --runtime=1m --ramp_time=2s --direct=1 --verify=0 --bs=4K --iodepth=256 --randrepeat=0 --iodepth_batch_submit=256  --iodepth_batch_complete_max=256 --output-format=json"
	commonFIOSeqOptions     = "--name=write_bandwidth_test --filesize=500G --time_based --ramp_time=2s --runtime=1m --direct=1 --verify=0 --randrepeat=0 --numjobs=1 --offset_increment=500G --bs=1M --iodepth=64 --iodepth_batch_submit=64 --iodepth_batch_complete_max=64 --output-format=json"
	hyperdiskFIORandOptions = "--numjobs=8 --size=500G --time_based --runtime=5m --ramp_time=10s --direct=1 --verify=0 --bs=4K --iodepth=256 --iodepth_batch_submit=256 --iodepth_batch_complete_max=256 --group_reporting --output-format=json"
	hyperdiskFIOSeqOptions  = "--numjobs=8 --size=500G --time_based --runtime=5m --ramp_time=10s --direct=1 --verify=0 --bs=1M --iodepth=64 --iodepth_batch_submit=64 --iodepth_batch_complete_max=64 --offset_increment=20G --group_reporting --output-format=json"
	lssdFIORandOptions      = "--name=write_iops_test --numjobs=8 --size=500G --time_based --runtime=5m --randrepeat=0 --invalidate=1 --ramp_time=10s --direct=1 --verify=0 --verify_fatal=0 --bs=4K --iodepth=256 --iodepth_batch_submit=256 --iodepth_batch_complete_max=256 --group_reporting --output-format=json"
	lssdFIOSeqOptions       = "--name=write_bandwidth_test --numjobs=8 --size=500G --time_based --runtime=5m --randrepeat=0 --invalidate=1 --ramp_time=10s --direct=1 --verify=0 --verify_fatal=0 --bs=1M --iodepth=64 --iodepth_batch_submit=64 --iodepth_batch_complete_max=64 --offset_increment=20G --group_reporting --output-format=json"
)

// map the machine type to performance targets
<<<<<<< HEAD
=======
var lssdIOPSMap = map[string]PerformanceTargets{
	"c3-standard-88-lssd": {
		randReadIOPS:  1600000.0,
		randWriteIOPS: 800000.0,
		seqReadBW:     6240.0,
		seqWriteBW:    3120.0,
	},
	"c3d-standard-180": {
		randReadIOPS:  1600000.0,
		randWriteIOPS: 800000.0,
		seqReadBW:     6240.0,
		seqWriteBW:    3120.0,
	},
}

>>>>>>> 33f45a5a
var hyperdiskExtremeIOPSMap = map[string]PerformanceTargets{
	"c3-standard-88": {
		randReadIOPS:  350000.0,
		randWriteIOPS: 350000.0,
		seqReadBW:     5000.0,
		seqWriteBW:    5000.0,
	},
	"c3d-standard-180": {
		randReadIOPS:  350000.0,
		randWriteIOPS: 350000.0,
		seqReadBW:     5000.0,
		seqWriteBW:    5000.0,
	},
	"n2-standard-80": {
		randReadIOPS:  160000.0,
		randWriteIOPS: 160000.0,
		seqReadBW:     5000.0,
		seqWriteBW:    5000.0,
	},
	"c4-standard-192": {
		randReadIOPS:  1000000.0,
		randWriteIOPS: 1000000.0,
		seqReadBW:     10000.0,
		seqWriteBW:    10000.0,
	},
}

var hyperdiskBalancedIOPSMap = map[string]PerformanceTargets{
	"c4-standard-192": {
		randReadIOPS:  320000.0,
		randWriteIOPS: 320000.0,
		seqReadBW:     10000.0,
		seqWriteBW:    10000.0,
	},
}

var hyperdiskThroughputIOPSMap = map[string]PerformanceTargets{
	"c4-standard-192": {
		randReadIOPS:  320000.0, // TODO
		randWriteIOPS: 320000.0, // TODO
		seqReadBW:     10000.0,
		seqWriteBW:    10000.0,
	},
}

var pdbalanceIOPSMap = map[string]PerformanceTargets{
	"c3-standard-88": {
		randReadIOPS:  80000.0,
		randWriteIOPS: 80000.0,
		seqReadBW:     1200.0,
		seqWriteBW:    1200.0,
	},
	"c3d-standard-180": {
		randReadIOPS:  80000.0,
		randWriteIOPS: 80000.0,
		seqReadBW:     2200.0,
		seqWriteBW:    2200.0,
	},
	"n2d-standard-64": {
		randReadIOPS:  80000.0,
		randWriteIOPS: 80000.0,
		seqReadBW:     1200.0,
		seqWriteBW:    1200.0,
	},
	// this machine type should use Intel Skylake
	"n1-standard-64": {
		randReadIOPS:  80000.0,
		randWriteIOPS: 80000.0,
		seqReadBW:     1200.0,
		seqWriteBW:    1200.0,
	},
	"h3-standard-88": {
		randReadIOPS:  15000.0,
		randWriteIOPS: 15000.0,
		seqReadBW:     240.0,
		seqWriteBW:    240.0,
	},
	"t2a-standard-48": {
		randReadIOPS:  80000.0,
		randWriteIOPS: 80000.0,
		seqReadBW:     1800.0,
		seqWriteBW:    1800.0,
	},
}

// The mount disk size should be large enough that size*iopsPerGB is equal to the iops performance target
// https://cloud.google.com/compute/docs/disks/performance#iops_limits_for_zonal
// https://cloud.google.com/compute/docs/disks/hyperdisks#iops_for
var iopsPerGBMap = map[string]int{
	imagetest.HyperdiskExtreme: 1000,
	imagetest.PdBalanced:       6,
	"lssd":                     0, // This value shouldn't be needed, but LSSD performance should be unaffected by core count.
}

// FIOOutput defines the output from the fio command
type FIOOutput struct {
	Jobs []FIOJob               `json:"jobs,omitempty"`
	X    map[string]interface{} `json:"-"`
}

// FIOJob defines one of the jobs listed in the FIO output.
type FIOJob struct {
	ReadResult  FIOStatistics          `json:"read,omitempty"`
	WriteResult FIOStatistics          `json:"write,omitempty"`
	X           map[string]interface{} `json:"-"`
}

// FIOStatistics give information about FIO performance.
type FIOStatistics struct {
	// Bandwidth should be able to convert to an int64
	Bandwidth json.Number `json:"bw,omitempty"`
	// IOPS should be able to convert to a float64
	IOPS json.Number            `json:iops,omitempty"`
	X    map[string]interface{} `json:"-"`
}

// installFioWindows copies the fio.exe file onto the VM instance.
func installFioWindows() error {
	if procStatus, err := utils.RunPowershellCmd("gsutil cp " + fioWindowsGCS + " " + fioWindowsLocalPath); err != nil {
		return fmt.Errorf("gsutil failed with error: %v %s %s", err, procStatus.Stdout, procStatus.Stderr)
	}
	return nil
}

// installPkgLinux tries to install a package on linux with any of multiple package managers, and returns an error if all the package managers were not found or failed.
func installPkgLinux(pkg string) error {
	usingZypper := false
	var installFioCmd *exec.Cmd
	if utils.CheckLinuxCmdExists("apt") {
		// only run update if using apt
		if _, err := exec.Command("apt", "-y", "update").CombinedOutput(); err != nil {
			return fmt.Errorf("apt update failed with error: %v", err)
		}
		installFioCmd = exec.Command("apt", "install", "-y", pkg)
	} else if utils.CheckLinuxCmdExists("dnf") {
		installFioCmd = exec.Command("dnf", "-y", "install", pkg)
	} else if utils.CheckLinuxCmdExists("yum") {
		installFioCmd = exec.Command("yum", "-y", "install", pkg)
	} else if utils.CheckLinuxCmdExists("zypper") {
		usingZypper = true
		installFioCmd = exec.Command("zypper", "--non-interactive", "install", pkg)
	} else {
		return fmt.Errorf("no package managers to install %s found", pkg)
	}

	// print more detailed error message than "exit code 1"
	var out bytes.Buffer
	var stderr bytes.Buffer
	installFioCmd.Stdout = &out
	installFioCmd.Stderr = &stderr
	if err := installFioCmd.Start(); err != nil {
		return fmt.Errorf("install %s command failed to start: err %v, %s, %s", pkg, err, out.String(), stderr.String())
	}

	if err := installFioCmd.Wait(); err != nil {
		stdoutStr := out.String()
		stderrStr := stderr.String()
		// Transient backend issues with zypper can cause exit errors 7, 104, 106, etc. Return a more detailed error message in these cases.
		if usingZypper {
			return checkZypperTransientError(err, stdoutStr, stderrStr)
		}
		return fmt.Errorf("install %s command failed with errors: %v, %s, %s", pkg, err, stdoutStr, stderrStr)
	}
	return nil
}

// Assumes the larger disk is the disk which performance is being tested on, and gets the symlink to the disk
func getLinuxSymlink(mountdiskSizeGBString string) (string, error) {
	symlinkRealPath := ""
	mountdiskSizeGB, err := strconv.Atoi(mountdiskSizeGBString)
	if err != nil {
		return "", fmt.Errorf("disk gb attribute size was not an int: %s", mountdiskSizeGBString)
	}
	diskPartition, err := utils.GetMountDiskPartition(mountdiskSizeGB)
	if err == nil {
		symlinkRealPath = "/dev/" + diskPartition
	} else {
		return "", fmt.Errorf("failed to find symlink: error %v", err)
	}
	return symlinkRealPath, nil
}

// Assemble all LSSDs in RAID, and return a platform specific identifier for the array
// On linux, returns a /dev/mdX disk path
// On windows, returns a \\.\PhysicalDriveX disk path
// See https://cloud.google.com/compute/docs/disks/benchmarking-local-ssd-performance#max_partitions
func collectLSSDs(ctx context.Context) (string, error) {
	var diskPath string
	if utils.IsWindows() {
		num, err := utils.RunPowershellCmd(`(Get-Disk -FriendlyName LssdVdisk).Number`)
		if err == nil && num.Stdout != "" {
			return `\\.\PhysicalDrive` + strings.TrimSuffix(strings.TrimSuffix(strings.TrimSpace(num.Stdout), "\n"), "\r"), nil
		}
		out, err := utils.RunPowershellCmd(`New-StoragePool -FriendlyName LssdPool -ResiliencySettingNameDefault Simple -StorageSubsystemFriendlyName "Windows Storage*" -PhysicalDisks $(Get-PhysicalDisk -CanPool $True | Where-Object Model -Match "nvme_card[0-9]+") | New-VirtualDisk -FriendlyName "LssdVdisk" -UseMaximumSize`)
		if err != nil {
			return "", fmt.Errorf("failed to create lssd raid array: %s %v", out.Stdout, err)
		}
		num, err = utils.RunPowershellCmd(`(Get-Disk -FriendlyName LssdVdisk).Number`)
		if err != nil {
			return "", fmt.Errorf("could not find vdisk number: %s %v", num.Stdout, err)
		}
		return `\\.\PhysicalDrive` + strings.TrimSuffix(strings.TrimSuffix(strings.TrimSpace(num.Stdout), "\n"), "\r"), nil
	}
	if !utils.CheckLinuxCmdExists("mdadm") {
		err := installPkgLinux("mdadm")
		if err != nil {
			return "", err
		}
	}
	if _, err := os.Stat("/dev/md0"); os.IsNotExist(err) {
		var mdadmargs []string
		disks, err := os.ReadDir("/dev/disk/by-id/")
		if err != nil {
			return "", err
		}
		for _, disk := range disks {
			if strings.HasPrefix(disk.Name(), "google-local-nvme-ssd") {
				mdadmargs = append(mdadmargs, "/dev/disk/by-id/"+disk.Name())
			}
		}
		mdadmargs = append([]string{"--create", "/dev/md0", "--level=0", fmt.Sprintf("--raid-devices=%d", len(mdadmargs))}, mdadmargs...)
		cmd := exec.CommandContext(ctx, "mdadm", mdadmargs...)
		o, err := cmd.CombinedOutput()
		if err != nil {
			return "", fmt.Errorf("failed to run \"mdadm %s\": %s %v", mdadmargs, o, err)
		}
		diskPath = "/dev/md0"
	} else if err == nil {
		diskPath = "/dev/md0"
	} else {
		return "", fmt.Errorf("could not determine if raid array exists: %v", err)
	}
	return diskPath, nil
}

// diskClass should be one of "pd", "hyperdisk", "lssd"
func getFIOOptions(mode, diskClass string) string {
	switch diskClass {
	case "hyperdisk":
		if mode == randRead || mode == randWrite {
			return hyperdiskFIORandOptions + " --rw=" + mode
		}
		return hyperdiskFIOSeqOptions + " --rw=" + mode
	case "lssd":
		if mode == randRead || mode == randWrite {
			return lssdFIORandOptions + " --rw=" + mode
		}
		return lssdFIOSeqOptions + " --rw=" + mode
	case "pd":
		fallthrough
	default:
		if mode == randRead || mode == randWrite {
			return commonFIORandOptions + " --rw=" + mode
		}
		return commonFIOSeqOptions + " --rw=" + mode
	}
}

// check if a known zypper backend error is found
func checkZypperTransientError(err error, stdout, stderr string) error {
	exitErr, foundErr := err.(*exec.ExitError)
	if foundErr {
		exitCode := exitErr.ExitCode()
		errorString := "zypper repo test environment setup failed: stdout " + stdout + ", stderr " + stderr + ", "
		if exitCode == 7 {
			errorString += "zypper process already running, cannot start zypper install"
		} else if exitCode == 104 {
			errorString += "fio not found within known zypper repositories after setup"
		} else if exitCode == 106 {
			errorString += "zypper repository refresh failed on setup"
		}
		return fmt.Errorf("%s, exitCode %d", errorString, exitCode)
	}
	return err
}

// use the guest attribute to check what kind of disk is being tested. If the guest attribute was not set, assume by default that PD is used.
func getDiskClass(ctx context.Context) string {
	diskType, err := utils.GetMetadata(ctx, "instance", "attributes", diskTypeAttribute)
	if err != nil {
		return "pd"
	} else if diskType == "lssd" {
		return "lssd"
	} else if diskType == imagetest.HyperdiskExtreme || diskType == imagetest.HyperdiskThroughput || diskType == imagetest.HyperdiskBalanced {
		return "hyperdisk"
	}
	return "pd"
}

// function to get num numa nodes
// TODO: implement this for windows hyperdisk
func getNumNumaNodes() (int, error) {
	if runtime.GOOS == "windows" {
		return 0, fmt.Errorf("getNumaNodes not yet implemented on windows")
	}
	lscpuOut, err := exec.Command("lscpu").CombinedOutput()
	if err != nil {
		return 0, err
	}
	lscpuOutString := string(lscpuOut)
	numNumaNodes := -1
	for _, line := range strings.Split(lscpuOutString, "\n") {
		lowercaseLine := strings.ToLower(line)
		if strings.Contains(lowercaseLine, "numa node") {
			// the last token in the line should be the number of numa nodes
			tokens := strings.Fields(lowercaseLine)
			numNumaNodesString := strings.TrimSpace(tokens[len(tokens)-1])
			i, err := strconv.Atoi(numNumaNodesString)
			if err == nil {
				numNumaNodes = i
				break
			}
		}
	}
	if numNumaNodes < 0 {
		return 0, fmt.Errorf("did not find any line with numNumaNodes in lscpu output: %s", lscpuOutString)
	}
	return numNumaNodes, nil
}

// function to get cpu mapping as strings if there is only one numa node
// returned format is queue_1_cpus, queue_2_cpus, error
// TODO: implement this for windows hyperdisk
func getCPUNvmeMapping(symlinkRealPath string) (string, string, error) {
	if runtime.GOOS == "windows" {
		return "", "", fmt.Errorf("get cpu to nvme mapping not yet implemented on windows")
	}
	cpuListCmd := exec.Command("cat", "/sys/class/block/"+symlinkRealPath+"/mq/*/cpu_list")
	cpuListBytes, err := cpuListCmd.CombinedOutput()
	if err != nil {
		return "", "", err
	}
	cpuListString := string(cpuListBytes)
	cpuListOutLines := strings.Split(string(cpuListString), "\n")
	if len(cpuListOutLines) < 2 {
		return "", "", fmt.Errorf("expected at least two lines for cpu queue mapping, got string %s with %d lines", cpuListString, len(cpuListOutLines))
	}
	queue1Cpus := strings.TrimSpace(cpuListOutLines[0])
	queue2Cpus := strings.TrimSpace(cpuListOutLines[1])
	return queue1Cpus, queue2Cpus, nil
}

// fill the disk before testing to reach the maximum read iops and bandwidth
// TODO: implement this for windows by passing in the \\\\.\\PhysicalDrive1 parameter
func fillDisk(symlinkRealPath string, t *testing.T) error {
	if runtime.GOOS == "windows" {
		t.Logf("fill disk preliminary step not yet implemented for windows: performance may be lower than the target values")
	} else {
		// hard coding the filesize to 500G to save time on the fill disk step, as it
		// apppears to give sufficient performance
		fillDiskCmdOptions := fillDiskCommonOptions + " --ioengine=libaio --filesize=500G --filename=" + symlinkRealPath
		fillDiskCmd := exec.Command(fioCmdNameLinux, strings.Fields(fillDiskCmdOptions)...)
		if err := fillDiskCmd.Start(); err != nil {
			return err
		}
		if err := fillDiskCmd.Wait(); err != nil {
			return err
		}
	}
	return nil
}

func getHyperdiskAdditionalOptions(symlinkRealPath string) (string, error) {
	readOptionsSuffix := ""
	numNumaNodes, err := getNumNumaNodes()
	if err != nil {
		return "", fmt.Errorf("failed to get number of numa nodes: err %v", err)
	}
	if numNumaNodes == 1 {
		queue1Cpus, queue2Cpus, err := getCPUNvmeMapping(symlinkRealPath)
		if err != nil {
			return "", fmt.Errorf("could not get cpu to nvme queue mapping: err %v", err)
		}
		readOptionsSuffix += " --name=read_iops --cpus_allowed=" + queue1Cpus + " --name=read_iops_2 --cpus_allowed=" + queue2Cpus
	} else {
		readOptionsSuffix += " --name=read_iops --numa_cpu_nodes=0 --name=read_iops_2 --numa_cpu_nodes=1"
	}
	return readOptionsSuffix, nil
}

func installFioAndFillDisk(symlinkRealPath, diskClass string, t *testing.T) error {
	if err := installPkgLinux(fioCmdNameLinux); err != nil {
		return fmt.Errorf("fio installation on linux failed: err %v", err)
	}
	if err := fillDisk(symlinkRealPath, t); err != nil {
		return fmt.Errorf("fill disk preliminary step failed: err %v", err)
	}
	return nil
}

func runFIOLinux(t *testing.T, mode string) ([]byte, error) {
	ctx := utils.Context(t)
	diskClass := getDiskClass(ctx)
	options := getFIOOptions(mode, diskClass)

	var diskPath string
	if diskClass == "lssd" {
		var err error
		diskPath, err = collectLSSDs(ctx)
		if err != nil {
			return nil, err
		}
	} else {
		mountdiskSizeGBString, err := utils.GetMetadata(utils.Context(t), "instance", "attributes", diskSizeGBAttribute)
		if err != nil {
			return []byte{}, fmt.Errorf("couldn't get image from metadata")
		}
		diskPath, err = getLinuxSymlink(mountdiskSizeGBString)
		if err != nil {
			return []byte{}, err
		}
	}
	// ubuntu 16.04 has a different option name due to an old fio version
	image, err := utils.GetMetadata(ctx, "instance", "image")
	if err != nil {
		return []byte{}, fmt.Errorf("couldn't get image from metadata")
	}
	if strings.Contains(image, "ubuntu-pro-1604") {
		options = strings.Replace(options, "iodepth_batch_complete_max", "iodepth_batch_complete", 1)
	}
	if strings.Contains(image, "ubuntu") && (strings.Contains(image, "1804") || strings.Contains(image, "1604")) {
		err := installPkgLinux("libnuma-dev")
		if err != nil {
			return nil, err
		}
	}

	if !utils.CheckLinuxCmdExists(fioCmdNameLinux) {
		if err = installFioAndFillDisk(diskPath, diskClass, t); err != nil {
			return []byte{}, err
		}
	}
	options += " --filename=" + diskPath + " --ioengine=libaio"
	// use the recommended options from the hyperdisk docs at https://cloud.google.com/compute/docs/disks/benchmark-hyperdisk-performance
	// the options --name and --numa_cpu_node must be at the very end of the command to run the jobs correctly on hyperdisk and avoid confusing fio
	if diskClass == "hyperdisk" {
		hyperdiskAdditionalOptions, err := getHyperdiskAdditionalOptions(diskPath)
		if err != nil {
			t.Fatalf("failed to get hyperdisk additional options: error %v", err)
		}
		options += hyperdiskAdditionalOptions
	}
	randCmd := exec.Command(fioCmdNameLinux, strings.Fields(options)...)
	IOPSJson, err := randCmd.CombinedOutput()
	if err != nil {
		return []byte{}, fmt.Errorf("fio command failed with error: %v %v", string(IOPSJson), err)
	}
	return IOPSJson, nil
}

func runFIOWindows(t *testing.T, mode string) ([]byte, error) {
	IOPSFile := "C:\\fio-iops.txt"
	ctx := utils.Context(t)
	// TODO: hyperdisk testing is not yet implemented for windows
	diskClass := getDiskClass(ctx)
	if diskClass == "hyperdisk" {
		diskClass = "pd"
	}
	fiopOptions := getFIOOptions(mode, diskClass)
	diskPath := `\\.\PhysicalDrive1`
	if diskClass == "lssd" {
		var err error
		diskPath, err = collectLSSDs(ctx)
		if err != nil {
			return nil, err
		}
	}
	fioOptionsWindows := " -ArgumentList \"" + fiopOptions + " --output=" + IOPSFile + " --filename=" + diskPath + " --ioengine=windowsaio" + " --thread\"" + " -wait"
	// fioWindowsLocalPath is defined within storage_perf_utils.go
	if procStatus, err := utils.RunPowershellCmd("Start-Process " + fioWindowsLocalPath + fioOptionsWindows); err != nil {
		return []byte{}, fmt.Errorf("fio.exe returned with error: %v %s %s", err, procStatus.Stdout, procStatus.Stderr)
	}

	IOPSJsonProcStatus, err := utils.RunPowershellCmd("Get-Content " + IOPSFile)
	if err != nil {
		return []byte{}, fmt.Errorf("Get-Content of fio output file returned with error: %v %s %s", err, IOPSJsonProcStatus.Stdout, IOPSJsonProcStatus.Stderr)
	}
	return []byte(IOPSJsonProcStatus.Stdout), nil
}

// get the minimum mount disk size required to reach the iops target.
// default to 3500GB if this calculation fails.
func getRequiredDiskSize(machineType, diskType string) int64 {
	if diskType == "lssd" {
		return 0
	}
	// mount disks should always be at least 3500GB, as a testing convention.
	var minimumDiskSizeGB int64 = 3500
	var iopsTargetStruct PerformanceTargets
	var iopsTargetFound bool
	if diskType == imagetest.PdBalanced {
		iopsTargetStruct, iopsTargetFound = pdbalanceIOPSMap[machineType]

	} else if diskType == imagetest.HyperdiskExtreme {
		iopsTargetStruct, iopsTargetFound = hyperdiskExtremeIOPSMap[machineType]
	}

	iopsPerGB, diskTypeFound := iopsPerGBMap[diskType]
	if iopsTargetFound && diskTypeFound {
		calculatedDiskSizeGB := int64(iopsTargetStruct.randReadIOPS / float64(iopsPerGB))
		if calculatedDiskSizeGB > minimumDiskSizeGB {
			return calculatedDiskSizeGB
		}
	}
	return minimumDiskSizeGB
}<|MERGE_RESOLUTION|>--- conflicted
+++ resolved
@@ -63,8 +63,6 @@
 )
 
 // map the machine type to performance targets
-<<<<<<< HEAD
-=======
 var lssdIOPSMap = map[string]PerformanceTargets{
 	"c3-standard-88-lssd": {
 		randReadIOPS:  1600000.0,
@@ -80,7 +78,6 @@
 	},
 }
 
->>>>>>> 33f45a5a
 var hyperdiskExtremeIOPSMap = map[string]PerformanceTargets{
 	"c3-standard-88": {
 		randReadIOPS:  350000.0,
