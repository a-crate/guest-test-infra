--- conflicted
+++ resolved
@@ -86,33 +86,36 @@
 		quota:       &daisy.QuotaAvailable{Metric: "N2D_CPUS", Units: 288},
 	},
 	{
-<<<<<<< HEAD
+		name:        "n4-16",
 		machineType: "n4-standard-16",
 		arch:        "X86_64",
 		networks:    []string{"DEFAULT"},
-		quota:       &daisy.QuotaAvailable{Metric: "CPUS", Units: 64},
-	},
-	{
-		machineType: "n4-standard-96",
-		arch:        "X86_64",
-		networks:    []string{"DEFAULT"},
-		quota:       &daisy.QuotaAvailable{Metric: "CPUS", Units: 256},
-=======
+		quota:       &daisy.QuotaAvailable{Metric: "CPUS", Units: 64, Region: "us-east4"},
+		zone:        "us-east4-b",
+	},
+	{
+		name:        "n4-80",
+		machineType: "n4-standard-80",
+		arch:        "X86_64",
+		networks:    []string{"DEFAULT"},
+		quota:       &daisy.QuotaAvailable{Metric: "CPUS", Units: 320, Region: "us-east4"},
+		zone:        "us-east4-b",
+	},
+	{
 		name:        "c4-2",
-		zone:        "us-east4-b",
+		zone:        "us-east5-b",
 		machineType: "c4-standard-2",
 		arch:        "X86_64",
 		networks:    []string{"DEFAULT"},
-		quota:       &daisy.QuotaAvailable{Metric: "CPUS", Units: 8},
+		quota:       &daisy.QuotaAvailable{Metric: "CPUS", Units: 8, Region: "us-east5"},
 	},
 	{
 		name:        "c4-192",
-		zone:        "us-east4-b",
+		zone:        "us-east5-b",
 		machineType: "c4-standard-192",
 		arch:        "X86_64",
 		networks:    []string{"DEFAULT", "TIER_1"},
-		quota:       &daisy.QuotaAvailable{Metric: "CPUS", Units: 768},
->>>>>>> 32d82a60
+		quota:       &daisy.QuotaAvailable{Metric: "CPUS", Units: 1152, Region: "us-east5"},
 	},
 }
 
