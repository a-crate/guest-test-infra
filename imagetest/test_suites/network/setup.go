--- conflicted
+++ resolved
@@ -63,9 +63,8 @@
 	}
 	vm1.RunTests("TestPingVMToVM|TestDHCP|TestDefaultMTU")
 
-<<<<<<< HEAD
 	multinictests := "TestStaticIP"
-	if !utils.HasFeature(t.Image, "WINDOWS") {
+	if !utils.HasFeature(t.Image, "WINDOWS") && !strings.Contains(t.Image.Name, "sles-15") && !strings.Contains(t.Image.Name, "opensuse-leap") && !strings.Contains(t.Image.Name, "ubuntu-1604") {
 		multinictests += "|TestAlias"
 	}
 
@@ -91,11 +90,6 @@
 	}
 	if err := vm2.Reboot(); err != nil {
 		return err
-=======
-	var multinictests string
-	if !utils.HasFeature(t.Image, "WINDOWS") && !strings.Contains(t.Image.Name, "sles-15") && !strings.Contains(t.Image.Name, "opensuse-leap") && !strings.Contains(t.Image.Name, "ubuntu-1604") {
-		multinictests += "TestAlias"
->>>>>>> 803d41ed
 	}
 	if utils.HasFeature(t.Image, "GVNIC") {
 		multinictests += "|TestGVNIC"
