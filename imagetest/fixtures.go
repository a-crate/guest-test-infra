// Copyright 2021 Google LLC
//
// Licensed under the Apache License, Version 2.0 (the "License");
// you may not use this file except in compliance with the License.
// You may obtain a copy of the License at
//
//     http://www.apache.org/licenses/LICENSE-2.0
//
// Unless required by applicable law or agreed to in writing, software
// distributed under the License is distributed on an "AS IS" BASIS,
// WITHOUT WARRANTIES OR CONDITIONS OF ANY KIND, either express or implied.
// See the License for the specific language governing permissions and
// limitations under the License.

package imagetest

import (
	"fmt"
	"io/ioutil"
	"os"
	"os/exec"
	"strings"

	daisy "github.com/GoogleCloudPlatform/compute-daisy"
	"github.com/google/uuid"
	"google.golang.org/api/compute/v1"
)

const (
<<<<<<< HEAD
	waitForVMQuotaStepName    = "wait-for-vm-quota"
	createVMsStepName         = "create-vms"
	createDisksStepName       = "create-disks"
	waitForDisksQuotaStepName = "wait-for-disk-quota"
	createNetworkStepName     = "create-networks"
	createFirewallStepName    = "create-firewalls"
	createSubnetworkStepName  = "create-sub-networks"
	successMatch              = "FINISHED-TEST"
=======
	waitForVMQuotaStepName   = "wait-for-vm-quota"
	createVMsStepName        = "create-vms"
	createDisksStepName      = "create-disks"
	createNetworkStepName    = "create-networks"
	createFirewallStepName   = "create-firewalls"
	createSubnetworkStepName = "create-sub-networks"
	successMatch             = "FINISHED-TEST"
	// ShouldRebootDuringTest is a local map key to indicate that the
	// test will reboot and relies on results from the second boot.
	ShouldRebootDuringTest = "shouldRebootDuringTest"
>>>>>>> a54c0de5
	// DefaultSourceRange is the RFC-1918 range used in default rules.
	DefaultSourceRange = "10.128.0.0/9"

	// DefaultMTU is the default MTU set for a network.
	DefaultMTU = 1460

	// JumboFramesMTU is the maximum MTU settable for a network.
	JumboFramesMTU = 8896

	// DefaultMachineType is the default machine type when machine type isn't specified.
	DefaultMachineType = "n1-standard-1"
)

// TestVM is a test VM.
type TestVM struct {
	name         string
	testWorkflow *TestWorkflow
	instance     *daisy.Instance
}

// AddUser add user public key to metadata ssh-keys.
func (t *TestVM) AddUser(user, publicKey string) {
	keyline := fmt.Sprintf("%s:%s", user, publicKey)
	if keys, ok := t.instance.Metadata["ssh-keys"]; ok {
		keyline = fmt.Sprintf("%s\n%s", keys, keyline)
	}
	t.AddMetadata("ssh-keys", keyline)
}

// Skip marks a test workflow to be skipped.
func (t *TestWorkflow) Skip(message string) {
	t.skipped = true
	t.skippedMessage = message
}

// SkippedMessage returns the skip reason message for the workflow.
func (t *TestWorkflow) SkippedMessage() string {
	return t.skippedMessage
}

// LockProject indicates this test modifies project-level data and must have
// exclusive use of the project.
func (t *TestWorkflow) LockProject() {
	t.lockProject = true
}

// WaitForVMQuota appends a list of quotas to the wait for vm quota step. Quotas with a blank region will be populated with the region corresponding to the workflow zone.
func (t *TestWorkflow) WaitForVMQuota(qa *daisy.QuotaAvailable) error {
	return t.waitForQuotaStep(qa, waitForVMQuotaStepName)
}

// WaitForDisksQuota appends a list of quotas to the wait for disk quota step. Quotas with a blank region will be populated with the region corresponding to the workflow zone.
func (t *TestWorkflow) WaitForDisksQuota(qa *daisy.QuotaAvailable) error {
	return t.waitForQuotaStep(qa, waitForDisksQuotaStepName)
}

func (t *TestWorkflow) waitForQuotaStep(qa *daisy.QuotaAvailable, stepname string) error {
	step, ok := t.wf.Steps[stepname]
	if !ok {
		var err error
		step, err = t.wf.NewStep(stepname)
		if err != nil {
			return err
		}
		step.WaitForAvailableQuotas = &daisy.WaitForAvailableQuotas{Interval: "90s"}
	}
	// If the step is already waiting for this quota, add the number of units to
	// the existing quota.
	for _, q := range step.WaitForAvailableQuotas.Quotas {
		if q.Metric == qa.Metric && q.Region == qa.Region {
			q.Units = q.Units + qa.Units
			return nil
		}
	}
	step.WaitForAvailableQuotas.Quotas = append(step.WaitForAvailableQuotas.Quotas, qa)
	return nil
}

// CreateTestVM adds the necessary steps to create a VM with the specified
// name to the workflow.
func (t *TestWorkflow) CreateTestVM(name string) (*TestVM, error) {
	parts := strings.Split(name, ".")
	vmname := strings.ReplaceAll(parts[0], "_", "-")

	bootDisk := &compute.Disk{Name: vmname}
	createDisksStep, err := t.appendCreateDisksStep(bootDisk)
	if err != nil {
		return nil, err
	}

	// createDisksStep doesn't depend on any other steps.
	createVMStep, i, err := t.appendCreateVMStep([]*compute.Disk{bootDisk}, map[string]string{"hostname": name})
	if err != nil {
		return nil, err
	}

	if err := t.wf.AddDependency(createVMStep, createDisksStep); err != nil {
		return nil, err
	}

	waitStep, err := t.addWaitStep(vmname, vmname)
	if err != nil {
		return nil, err
	}

	if err := t.wf.AddDependency(waitStep, createVMStep); err != nil {
		return nil, err
	}

	if createSubnetworkStep, ok := t.wf.Steps[createSubnetworkStepName]; ok {
		if err := t.wf.AddDependency(createVMStep, createSubnetworkStep); err != nil {
			return nil, err
		}
	}

	if createNetworkStep, ok := t.wf.Steps[createNetworkStepName]; ok {
		if err := t.wf.AddDependency(createVMStep, createNetworkStep); err != nil {
			return nil, err
		}
	}

	return &TestVM{name: vmname, testWorkflow: t, instance: i}, nil
}

// CreateTestVMMultipleDisks adds the necessary steps to create a VM with the specified
// name to the workflow.
func (t *TestWorkflow) CreateTestVMMultipleDisks(disks []*compute.Disk, instanceParams map[string]string) (*TestVM, error) {
	if len(disks) == 0 || disks[0].Name == "" {
		return nil, fmt.Errorf("failed to create multiple disk VM with empty boot disk")
	}

	name := disks[0].Name
	parts := strings.Split(name, ".")
	vmname := strings.ReplaceAll(parts[0], "_", "-")

	createDisksSteps := make([]*daisy.Step, len(disks))
	for i, disk := range disks {
		// the disk creation steps are slightly different for the boot disk and mount disks
		var createDisksStep *daisy.Step
		var err error
		if i == 0 {
			createDisksStep, err = t.appendCreateDisksStep(disk)
		} else {
			createDisksStep, err = t.appendCreateMountDisksStep(disk)
		}

		if err != nil {
			return nil, err
		}
		createDisksSteps[i] = createDisksStep
	}

	instanceParams["hostname"] = name
	// createDisksStep doesn't depend on any other steps.
	createVMStep, i, err := t.appendCreateVMStep(disks, instanceParams)
	if err != nil {
		return nil, err
	}
	for _, createDisksStep := range createDisksSteps {
		if err := t.wf.AddDependency(createVMStep, createDisksStep); err != nil {
			return nil, err
		}
	}

	// In a follow-up, guest attribute support will be added.
	// If this is the first boot before a reboot, this should use a
	// different guest attribute when waiting for the instance signal.
	var waitStep *daisy.Step
	if _, foundKey := instanceParams[ShouldRebootDuringTest]; foundKey {
		waitStep, err = t.addWaitRebootGAStep(vmname, vmname)
	} else {
		waitStep, err = t.addWaitStep(vmname, vmname)
	}
	if err != nil {
		return nil, err
	}

	if err := t.wf.AddDependency(waitStep, createVMStep); err != nil {
		return nil, err
	}

	if createSubnetworkStep, ok := t.wf.Steps[createSubnetworkStepName]; ok {
		if err := t.wf.AddDependency(createVMStep, createSubnetworkStep); err != nil {
			return nil, err
		}
	}

	if createNetworkStep, ok := t.wf.Steps[createNetworkStepName]; ok {
		if err := t.wf.AddDependency(createVMStep, createNetworkStep); err != nil {
			return nil, err
		}
	}

	return &TestVM{name: vmname, testWorkflow: t, instance: i}, nil
}

// AddMetadata adds the specified key:value pair to metadata during VM creation.
func (t *TestVM) AddMetadata(key, value string) {
	if t.instance.Metadata == nil {
		t.instance.Metadata = make(map[string]string)
	}
	t.instance.Metadata[key] = value
}

// RunTests runs only the named tests on the testVM.
//
// From go help test:
//
//	-run regexp
//	 Run only those tests and examples matching the regular expression.
//	 For tests, the regular expression is split by unbracketed slash (/)
//	 characters into a sequence of regular expressions, and each part
//	 of a test's identifier must match the corresponding element in
//	 the sequence, if any. Note that possible parents of matches are
//	 run too, so that -run=X/Y matches and runs and reports the result
//	 of all tests matching X, even those without sub-tests matching Y,
//	 because it must run them to look for those sub-tests.
func (t *TestVM) RunTests(runtest string) {
	t.AddMetadata("_test_run", runtest)
}

// SetShutdownScript sets the `shutdown-script` metadata key for a non-Windows VM.
func (t *TestVM) SetShutdownScript(script string) {
	t.AddMetadata("shutdown-script", script)
}

// SetWindowsShutdownScript sets the `windows-shutdown-script-ps1` metadata key for a Windows VM.
func (t *TestVM) SetWindowsShutdownScript(script string) {
	t.AddMetadata("windows-shutdown-script-ps1", script)
}

// SetShutdownScriptURL sets the`shutdown-script-url` metadata key for a non-Windows VM.
func (t *TestVM) SetShutdownScriptURL(script string) error {
	fileName := fmt.Sprintf("/shutdown_script-%s", uuid.New())
	if err := ioutil.WriteFile(fileName, []byte(script), 0755); err != nil {
		return err
	}
	t.testWorkflow.wf.Sources["shutdown-script"] = fileName

	t.AddMetadata("shutdown-script-url", "${SOURCESPATH}/shutdown-script")
	return nil
}

// SetWindowsShutdownScriptURL sets the`windows-shutdown-script-url` metadata key for a Windows VM.
func (t *TestVM) SetWindowsShutdownScriptURL(script string) error {
	fileName := fmt.Sprintf("/shutdown_script-%s.ps1", uuid.New())
	if err := ioutil.WriteFile(fileName, []byte(script), 0755); err != nil {
		return err
	}
	t.testWorkflow.wf.Sources["shutdown-script.ps1"] = fileName

	t.AddMetadata("windows-shutdown-script-url", "${SOURCESPATH}/shutdown-script.ps1")
	return nil
}

// SetStartupScript sets the `startup-script` metadata key for a VM. On Windows VMs, this script does not run on startup: different guest attributes must be set.
func (t *TestVM) SetStartupScript(script string) {
	t.AddMetadata("startup-script", script)
}

// SetWindowsStartupScript sets the `windows-startup-script-ps1` metadata key for a VM.
func (t *TestVM) SetWindowsStartupScript(script string) {
	t.AddMetadata("windows-startup-script-ps1", script)
}

// SetNetworkPerformanceTier sets the performance tier of the VM.
// The tier must be one of "DEFAULT" or "TIER_1"
func (t *TestVM) SetNetworkPerformanceTier(tier string) error {
	if tier != "DEFAULT" && tier != "TIER_1" {
		return fmt.Errorf("Error: %v not one of DEFAULT or TIER_1", tier)
	}
	if t.instance.NetworkPerformanceConfig == nil {
		t.instance.NetworkPerformanceConfig = &compute.NetworkPerformanceConfig{TotalEgressBandwidthTier: tier}
	} else {
		t.instance.NetworkPerformanceConfig.TotalEgressBandwidthTier = tier
	}
	return nil
}

// Reboot stops the VM, waits for it to shutdown, then starts it again. Your
// test package must handle being run twice.
func (t *TestVM) Reboot() error {
	// TODO: better solution than a shared counter for name collisions.
	t.testWorkflow.counter++
	stepSuffix := fmt.Sprintf("%s-%d", t.name, t.testWorkflow.counter)

	lastStep, err := t.testWorkflow.getLastStepForVM(t.name)
	if err != nil {
		return fmt.Errorf("failed resolve last step")
	}

	stopInstancesStep, err := t.testWorkflow.addStopStep(stepSuffix, t.name)
	if err != nil {
		return err
	}

	if err := t.testWorkflow.wf.AddDependency(stopInstancesStep, lastStep); err != nil {
		return err
	}

	waitStopStep, err := t.testWorkflow.addWaitStoppedStep("stopped-"+stepSuffix, t.name)
	if err != nil {
		return err
	}

	if err := t.testWorkflow.wf.AddDependency(waitStopStep, stopInstancesStep); err != nil {
		return err
	}

	startInstancesStep, err := t.testWorkflow.addStartStep(stepSuffix, t.name)
	if err != nil {
		return err
	}

	if err := t.testWorkflow.wf.AddDependency(startInstancesStep, waitStopStep); err != nil {
		return err
	}

	waitStartedStep, err := t.testWorkflow.addWaitStep("started-"+stepSuffix, t.name)
	if err != nil {
		return err
	}

	if err := t.testWorkflow.wf.AddDependency(waitStartedStep, startInstancesStep); err != nil {
		return err
	}
	return nil
}

// ResizeDiskAndReboot resize the disk of the current test VMs and reboot
func (t *TestVM) ResizeDiskAndReboot(diskSize int) error {
	t.testWorkflow.counter++
	stepSuffix := fmt.Sprintf("%s-%d", t.name, t.testWorkflow.counter)

	lastStep, err := t.testWorkflow.getLastStepForVM(t.name)
	if err != nil {
		return fmt.Errorf("failed resolve last step")
	}

	diskResizeStep, err := t.testWorkflow.addDiskResizeStep(stepSuffix, t.name, diskSize)
	if err != nil {
		return err
	}

	if err := t.testWorkflow.wf.AddDependency(diskResizeStep, lastStep); err != nil {
		return err
	}

	return t.Reboot()
}

// ForceMachineType sets the machine type for the test VM. This will override
// the machine_type flag in the CIT wrapper, and should only be used when a
// test absolutely requires a specific machine shape.
func (t *TestVM) ForceMachineType(machinetype string) {
	t.instance.MachineType = machinetype
}

// ForceZone sets the zone for the test vm. This will override the zone option
// from the CIT wrapper and and should only be used when a test requires a specific
// zone.
func (t *TestVM) ForceZone(z string) {
	t.instance.Zone = z
}

// EnableSecureBoot make the current test VMs in workflow with secure boot.
func (t *TestVM) EnableSecureBoot() {
	t.instance.ShieldedInstanceConfig = &compute.ShieldedInstanceConfig{
		EnableSecureBoot: true,
	}
}

// EnableConfidentialInstance enabled CVM features for the instance.
func (t *TestVM) EnableConfidentialInstance() {
	t.instance.ConfidentialInstanceConfig = &compute.ConfidentialInstanceConfig{
		EnableConfidentialCompute: true,
	}
	t.instance.Scheduling = &compute.Scheduling{
		OnHostMaintenance: "TERMINATE",
	}
}

// SetMinCPUPlatform sets the minimum CPU platform of the instance.
func (t *TestVM) SetMinCPUPlatform(minCPUPlatform string) {
	t.instance.MinCpuPlatform = minCPUPlatform
}

// UseGVNIC sets the type of vNIC to be used to GVNIC
func (t *TestVM) UseGVNIC() {
	if t.instance.NetworkInterfaces == nil {
		t.instance.NetworkInterfaces = []*compute.NetworkInterface{
			{
				NicType: "GVNIC",
			},
		}
	} else {
		t.instance.NetworkInterfaces[0].NicType = "GVNIC"
	}
}

// AddCustomNetwork add current test VMs in workflow using provided network and
// subnetwork. If subnetwork is empty, not using subnetwork, in this case
// network has to be in auto mode VPC.
func (t *TestVM) AddCustomNetwork(network *Network, subnetwork *Subnetwork) error {
	var subnetworkName string
	if subnetwork == nil {
		subnetworkName = ""
		if !*network.network.AutoCreateSubnetworks {
			return fmt.Errorf("network %s is not auto mode, subnet is required", network.name)
		}
	} else {
		subnetworkName = subnetwork.name
	}

	// Add network config.
	networkInterface := compute.NetworkInterface{
		Network:    network.name,
		Subnetwork: subnetworkName,
		AccessConfigs: []*compute.AccessConfig{
			{
				Type: "ONE_TO_ONE_NAT",
			},
		},
	}
	if t.instance.NetworkInterfaces == nil {
		t.instance.NetworkInterfaces = []*compute.NetworkInterface{&networkInterface}
	} else {
		t.instance.NetworkInterfaces = append(t.instance.NetworkInterfaces, &networkInterface)
	}

	return nil
}

// AddAliasIPRanges add alias ip range to current test VMs.
func (t *TestVM) AddAliasIPRanges(aliasIPRange, rangeName string) error {
	// TODO: If we haven't set any NetworkInterface struct, does it make sense to support adding alias IPs?
	if t.instance.NetworkInterfaces == nil {
		return fmt.Errorf("must call AddCustomNetwork prior to AddAliasIPRanges")
	}
	t.instance.NetworkInterfaces[0].AliasIpRanges = append(t.instance.NetworkInterfaces[0].AliasIpRanges, &compute.AliasIpRange{
		IpCidrRange:         aliasIPRange,
		SubnetworkRangeName: rangeName,
	})

	return nil
}

// SetPrivateIP set IPv4 internal IP address for target network to the current test VMs.
func (t *TestVM) SetPrivateIP(network *Network, networkIP string) error {
	if t.instance.NetworkInterfaces == nil {
		return fmt.Errorf("must call AddCustomNetwork prior to AddPrivateIP")
	}
	for _, nic := range t.instance.NetworkInterfaces {
		if nic.Network == network.name {
			nic.NetworkIP = networkIP
			return nil
		}
	}

	return fmt.Errorf("not found network interface %s", network.name)
}

// Network represent network used by vm in setup.go.
type Network struct {
	name         string
	testWorkflow *TestWorkflow
	network      *daisy.Network
}

// Subnetwork represent subnetwork used by vm in setup.go.
type Subnetwork struct {
	name         string
	testWorkflow *TestWorkflow
	subnetwork   *daisy.Subnetwork
	network      *Network
}

// CreateNetwork creates custom network. Using AddCustomNetwork method provided by
// TestVM to config network on vm
func (t *TestWorkflow) CreateNetwork(networkName string, autoCreateSubnetworks bool) (*Network, error) {
	createNetworkStep, network, err := t.appendCreateNetworkStep(networkName, DefaultMTU, autoCreateSubnetworks)
	if err != nil {
		return nil, err
	}

	createVMsStep, ok := t.wf.Steps[createVMsStepName]
	if ok {
		if err := t.wf.AddDependency(createVMsStep, createNetworkStep); err != nil {
			return nil, err
		}
	}

	return &Network{networkName, t, network}, nil
}

// SetMTU sets the MTU of the network. The MTU must be between 1460 and 8896, inclusively.
func (n *Network) SetMTU(mtu int) {
	if mtu >= DefaultMTU && mtu <= JumboFramesMTU {
		n.network.Mtu = int64(mtu)
	}
}

// CreateSubnetwork creates custom subnetwork. Using AddCustomNetwork method
// provided by TestVM to config network on vm
func (n *Network) CreateSubnetwork(name string, ipRange string) (*Subnetwork, error) {
	createSubnetworksStep, subnetwork, err := n.testWorkflow.appendCreateSubnetworksStep(name, ipRange, n.name)
	if err != nil {
		return nil, err
	}
	createNetworkStep, ok := n.testWorkflow.wf.Steps[createNetworkStepName]
	if !ok {
		return nil, fmt.Errorf("create-network step missing")
	}
	if err := n.testWorkflow.wf.AddDependency(createSubnetworksStep, createNetworkStep); err != nil {
		return nil, err
	}

	return &Subnetwork{name, n.testWorkflow, subnetwork, n}, nil
}

// AddSecondaryRange add secondary IP range to Subnetwork
func (s Subnetwork) AddSecondaryRange(rangeName, ipRange string) {
	s.subnetwork.SecondaryIpRanges = append(s.subnetwork.SecondaryIpRanges, &compute.SubnetworkSecondaryRange{
		IpCidrRange: ipRange,
		RangeName:   rangeName,
	})
}

func (t *TestWorkflow) appendCreateFirewallStep(firewallName, networkName, protocol string, ports, ranges []string) (*daisy.Step, *daisy.FirewallRule, error) {
	if ranges == nil {
		ranges = []string{DefaultSourceRange}
	}
	firewall := &daisy.FirewallRule{
		Firewall: compute.Firewall{
			Name:         firewallName,
			Network:      networkName,
			SourceRanges: ranges,
			Allowed: []*compute.FirewallAllowed{
				{
					IPProtocol: protocol,
					Ports:      ports,
				},
			},
		},
	}

	createFirewallRules := &daisy.CreateFirewallRules{}
	*createFirewallRules = append(*createFirewallRules, firewall)
	createFirewallStep, ok := t.wf.Steps[createFirewallStepName]
	if ok {
		// append to existing step.
		*createFirewallStep.CreateFirewallRules = append(*createFirewallStep.CreateFirewallRules, firewall)
	} else {
		var err error
		createFirewallStep, err = t.wf.NewStep(createFirewallStepName)
		if err != nil {
			return nil, nil, err
		}
		createFirewallStep.CreateFirewallRules = createFirewallRules
	}

	return createFirewallStep, firewall, nil
}

// AddSSHKey generate ssh key pair and return public key.
func (t *TestWorkflow) AddSSHKey(user string) (string, error) {
	keyFileName := "/id_rsa_" + uuid.New().String()
	if _, err := os.Stat(keyFileName); os.IsExist(err) {
		os.Remove(keyFileName)
	}
	commandArgs := []string{"-t", "rsa", "-f", keyFileName, "-N", "", "-q"}
	cmd := exec.Command("ssh-keygen", commandArgs...)
	if out, err := cmd.Output(); err != nil {
		if exitErr, ok := err.(*exec.ExitError); ok {
			return "", fmt.Errorf("ssh-keygen failed: %s %s %v", out, exitErr.Stderr, err)
		}
		return "", fmt.Errorf("ssh-keygen failed: %v %v", out, err)
	}

	publicKey, err := ioutil.ReadFile(keyFileName + ".pub")
	if err != nil {
		return "", fmt.Errorf("failed to read public key: %v", err)
	}
	sourcePath := fmt.Sprintf("%s-ssh-key", user)
	t.wf.Sources[sourcePath] = keyFileName

	return string(publicKey), nil
}

// CreateFirewallRule create firewall rule.
func (n *Network) CreateFirewallRule(firewallName, protocol string, ports, ranges []string) error {
	createFirewallStep, _, err := n.testWorkflow.appendCreateFirewallStep(firewallName, n.name, protocol, ports, ranges)
	if err != nil {
		return err
	}

	createNetworkStep, ok := n.testWorkflow.wf.Steps[createNetworkStepName]
	if ok {
		if err := n.testWorkflow.wf.AddDependency(createFirewallStep, createNetworkStep); err != nil {
			return err
		}
	}
	createVMsStep, ok := n.testWorkflow.wf.Steps[createVMsStepName]
	if ok {
		if err := n.testWorkflow.wf.AddDependency(createVMsStep, createFirewallStep); err != nil {
			return err
		}
	}

	return nil
}<|MERGE_RESOLUTION|>--- conflicted
+++ resolved
@@ -27,7 +27,7 @@
 )
 
 const (
-<<<<<<< HEAD
+
 	waitForVMQuotaStepName    = "wait-for-vm-quota"
 	createVMsStepName         = "create-vms"
 	createDisksStepName       = "create-disks"
@@ -36,18 +36,10 @@
 	createFirewallStepName    = "create-firewalls"
 	createSubnetworkStepName  = "create-sub-networks"
 	successMatch              = "FINISHED-TEST"
-=======
-	waitForVMQuotaStepName   = "wait-for-vm-quota"
-	createVMsStepName        = "create-vms"
-	createDisksStepName      = "create-disks"
-	createNetworkStepName    = "create-networks"
-	createFirewallStepName   = "create-firewalls"
-	createSubnetworkStepName = "create-sub-networks"
-	successMatch             = "FINISHED-TEST"
 	// ShouldRebootDuringTest is a local map key to indicate that the
 	// test will reboot and relies on results from the second boot.
 	ShouldRebootDuringTest = "shouldRebootDuringTest"
->>>>>>> a54c0de5
+
 	// DefaultSourceRange is the RFC-1918 range used in default rules.
 	DefaultSourceRange = "10.128.0.0/9"
 
